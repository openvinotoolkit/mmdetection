--- conflicted
+++ resolved
@@ -14,11 +14,10 @@
 
 # Install mmdetection
 RUN conda install cython -y && conda clean --all
-RUN pip install "git+https://github.com/cocodataset/cocoapi.git#subdirectory=PythonAPI"
+RUN pip install "git+https://github.com/open-mmlab/cocoapi.git#subdirectory=pycocotoolsI"
 RUN git clone --recursive --branch ote https://github.com/opencv/mmdetection.git /mmdetection
 WORKDIR /mmdetection
 ENV FORCE_CUDA="1"
-<<<<<<< HEAD
 RUN pip install --ignore-installed --no-cache-dir -e .['all']
 
 # Install OpenVINO
@@ -49,9 +48,4 @@
 ENV USER docker
 RUN chmod -R 777 /workspace
 ENV HOME /workspace
-WORKDIR /workspace
-=======
-RUN pip install cython --no-cache-dir
-RUN pip install "git+https://github.com/open-mmlab/cocoapi.git#subdirectory=pycocotools"
-RUN pip install --no-cache-dir -e .
->>>>>>> bf5c7185
+WORKDIR /workspace