--- conflicted
+++ resolved
@@ -1,12 +1,8 @@
-<<<<<<< HEAD
+import logging
+import sys
+
 import torch
 import torch.onnx
-=======
-import logging
-import sys
-
-import torch
->>>>>>> f96e57d6
 
 from mmdet.core import (bbox2roi, bbox_mapping, merge_aug_bboxes,
                         merge_aug_masks, merge_aug_proposals, multiclass_nms)
