# Copyright (C) 2021 Intel Corporation
#
# Licensed under the Apache License, Version 2.0 (the "License");
# you may not use this file except in compliance with the License.
# You may obtain a copy of the License at
#
# http://www.apache.org/licenses/LICENSE-2.0
#
# Unless required by applicable law or agreed to in writing,
# software distributed under the License is distributed on an "AS IS" BASIS,
# WITHOUT WARRANTIES OR CONDITIONS OF ANY KIND, either express or implied.
# See the License for the specific language governing permissions
# and limitations under the License.

import argparse
import importlib
import os.path as osp
import sys

import yaml

from sc_sdk.entities.analyse_parameters import AnalyseParameters
from sc_sdk.entities.dataset_storage import NullDatasetStorage
from sc_sdk.entities.datasets import Subset
from sc_sdk.entities.resultset import ResultSet
from sc_sdk.entities.task_environment import TaskEnvironment
from sc_sdk.logging import logger_factory
from sc_sdk.utils.project_factory import ProjectFactory

from mmdet.apis.ote.extension.datasets.mmdataset import MMDatasetAdapter


logger = logger_factory.get_logger('Sample')


def parse_args():
    parser = argparse.ArgumentParser(description='Sample showcasing the new API')
    parser.add_argument('template_file_path', help='path to template file')
    parser.add_argument('--data-dir', default='data')
    parser.add_argument('--annotations-train')
    parser.add_argument('--images-train-dir')
    parser.add_argument('--annotations-val')
    parser.add_argument('--images-val-dir')
    args = parser.parse_args()
    return args

def load_template(path):
    with open(path) as f:
        template = yaml.full_load(f)
    # Save path to template file, to resolve relative paths later.
    template['hyper_parameters']['params'].setdefault('algo_backend', {})['template'] = args.template_file_path
    return template

def get_task_class(path):
    module_name, class_name = path.rsplit('.', 1)
    module = importlib.import_module(module_name)
    return getattr(module, class_name)

def main(args):
    #import pudb; pudb._get_debugger(term_size=(135,35)).set_trace()

    if not (args.annotations_train or args.images_train_dir or args.annotations_val or args.images_val_dir):
        print('Using COCO val both for training and validation')
        train_ann_file = osp.join(args.data_dir, 'coco/annotations/instances_val2017.json')
        train_data_root = osp.join(args.data_dir, 'coco/val2017/')
        val_ann_file = osp.join(args.data_dir, 'coco/annotations/instances_val2017.json')
        val_data_root = osp.join(args.data_dir, 'coco/val2017/')
        test_ann_file = osp.join(args.data_dir, 'coco/annotations/instances_val2017.json')
        test_data_root = osp.join(args.data_dir, 'coco/val2017/')
    else:
        # check consistency
        if not all([args.annotations_train, args.images_train_dir, args.annotations_val, args.images_val_dir]):
            raise RuntimeError('If not default COCO dataset is used, the following parametrers should be set: '
                               '--annotations-train, --images-train, --annotations-val, --images-val')
        print(f'Using for train annotation file {args.annotations_train}')
        print(f'Using for val annotation file {args.annotations_val}')
        train_ann_file = args.annotations_train
        train_data_root = args.images_train_dir
        val_ann_file = args.annotations_val
        val_data_root = args.images_val_dir
        test_ann_file = args.annotations_val
        test_data_root = args.images_val_dir

    dataset = MMDatasetAdapter(
        train_ann_file=train_ann_file,
        train_data_root=train_data_root,
        val_ann_file=val_ann_file,
        val_data_root=val_data_root,
        test_ann_file=test_ann_file,
        test_data_root=test_data_root)

    template = load_template(args.template_file_path)
    task_impl_path = template['task']['impl']
    task_cls = get_task_class(task_impl_path)

<<<<<<< HEAD
=======
    dataset = MMDatasetAdapter(
        train_ann_file=osp.join(args.data_dir, 'coco/annotations/instances_val2017.json'),
        train_data_root=osp.join(args.data_dir, 'coco/val2017/'),
        val_ann_file=osp.join(args.data_dir, 'coco/annotations/instances_val2017.json'),
        val_data_root=osp.join(args.data_dir, 'coco/val2017/'),
        test_ann_file=osp.join(args.data_dir, 'coco/annotations/instances_val2017.json'),
        test_data_root=osp.join(args.data_dir, 'coco/val2017/'),
        dataset_storage=NullDatasetStorage)
    dataset.get_subset(Subset.VALIDATION)
>>>>>>> e7b40583

    project = ProjectFactory().create_project_single_task(
        name='otedet-sample-project',
        description='otedet-sample-project',
        label_names=dataset.get_labels(),
        task_name='otedet-task')

    dataset.set_project_labels(project.get_labels())

    print(f'train dataset: {len(dataset.get_subset(Subset.TRAINING))} items')
    print(f'validation dataset: {len(dataset.get_subset(Subset.VALIDATION))} items')

    environment = TaskEnvironment(project=project, task_node=project.tasks[-1])
    params = task_cls.get_configurable_parameters(environment)
    task_cls.apply_template_configurable_parameters(params, template)
    environment.set_configurable_parameters(params)

    task = task_cls(task_environment=environment)

    # Tweak parameters.
    params = task.get_configurable_parameters(environment)
    params.learning_parameters.nncf_quantization.value = False
<<<<<<< HEAD
    # params.learning_parameters.learning_rate_warmup_iters.value = 0
    params.learning_parameters.batch_size.value = 32
    params.learning_parameters.num_epochs.value = 1
    params.postprocessing.result_based_confidence_threshold.value = False
    params.postprocessing.confidence_threshold.value = 0.025
=======
    params.learning_parameters.num_iters.value = 1000
>>>>>>> e7b40583
    environment.set_configurable_parameters(params)
    task.update_configurable_parameters(environment)

    logger.info('Start model training... [ROUND 0]')
    model = task.train(dataset=dataset)
    logger.info('Model training finished [ROUND 0]')

    validation_dataset = dataset.get_subset(Subset.VALIDATION)
    predicted_validation_dataset = task.analyse(
        validation_dataset.with_empty_annotations(),
        AnalyseParameters(is_evaluation=True))
    resultset = ResultSet(
        model=model,
        ground_truth_dataset=validation_dataset,
        prediction_dataset=predicted_validation_dataset,
    )
    performance = task.compute_performance(resultset)
    print(performance)

    # Tweak parameters.
    params = task.get_configurable_parameters(environment)
    params.learning_parameters.nncf_quantization.value = True
    environment.set_configurable_parameters(params)
    task.update_configurable_parameters(environment)
    logger.info('Start NNCF compression...')
    model = task.train(dataset=dataset)
    logger.info('NNCF compression completed')

    task.optimize_loaded_model()

    ProjectFactory.delete_project_with_id(project.id)


if __name__ == '__main__':
    args = parse_args()
    sys.exit(main(args) or 0)<|MERGE_RESOLUTION|>--- conflicted
+++ resolved
@@ -87,24 +87,13 @@
         val_ann_file=val_ann_file,
         val_data_root=val_data_root,
         test_ann_file=test_ann_file,
-        test_data_root=test_data_root)
+        test_data_root=test_data_root,
+        dataset_storage=NullDatasetStorage)
 
     template = load_template(args.template_file_path)
     task_impl_path = template['task']['impl']
     task_cls = get_task_class(task_impl_path)
 
-<<<<<<< HEAD
-=======
-    dataset = MMDatasetAdapter(
-        train_ann_file=osp.join(args.data_dir, 'coco/annotations/instances_val2017.json'),
-        train_data_root=osp.join(args.data_dir, 'coco/val2017/'),
-        val_ann_file=osp.join(args.data_dir, 'coco/annotations/instances_val2017.json'),
-        val_data_root=osp.join(args.data_dir, 'coco/val2017/'),
-        test_ann_file=osp.join(args.data_dir, 'coco/annotations/instances_val2017.json'),
-        test_data_root=osp.join(args.data_dir, 'coco/val2017/'),
-        dataset_storage=NullDatasetStorage)
-    dataset.get_subset(Subset.VALIDATION)
->>>>>>> e7b40583
 
     project = ProjectFactory().create_project_single_task(
         name='otedet-sample-project',
@@ -127,15 +116,7 @@
     # Tweak parameters.
     params = task.get_configurable_parameters(environment)
     params.learning_parameters.nncf_quantization.value = False
-<<<<<<< HEAD
-    # params.learning_parameters.learning_rate_warmup_iters.value = 0
-    params.learning_parameters.batch_size.value = 32
-    params.learning_parameters.num_epochs.value = 1
-    params.postprocessing.result_based_confidence_threshold.value = False
-    params.postprocessing.confidence_threshold.value = 0.025
-=======
     params.learning_parameters.num_iters.value = 1000
->>>>>>> e7b40583
     environment.set_configurable_parameters(params)
     task.update_configurable_parameters(environment)
 
