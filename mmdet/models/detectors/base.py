import warnings
from abc import ABCMeta, abstractmethod

import mmcv
import numpy as np
import pycocotools.mask as maskUtils
import torch
import torch.nn as nn
<<<<<<< HEAD
import torch.onnx
=======
from mmcv.utils import print_log
>>>>>>> c77ccbbf

from mmdet.core import auto_fp16


class BaseDetector(nn.Module, metaclass=ABCMeta):
    """Base class for detectors"""

    def __init__(self):
        super(BaseDetector, self).__init__()
        self.fp16_enabled = False

    @property
    def with_neck(self):
        return hasattr(self, 'neck') and self.neck is not None

    # TODO: these properties need to be carefully handled
    # for both single stage & two stage detectors
    @property
    def with_shared_head(self):
        return hasattr(self.roi_head,
                       'shared_head') and self.roi_head.shared_head is not None

    @property
    def with_bbox(self):
        return ((hasattr(self.roi_head, 'bbox_head')
                 and self.roi_head.bbox_head is not None)
                or (hasattr(self, 'bbox_head') and self.bbox_head is not None))

    @property
    def with_mask(self):
        return ((hasattr(self.roi_head, 'mask_head')
                 and self.roi_head.mask_head is not None)
                or (hasattr(self, 'mask_head') and self.mask_head is not None))

    @abstractmethod
    def extract_feat(self, imgs):
        pass

    def extract_feats(self, imgs):
        assert isinstance(imgs, list)
        for img in imgs:
            yield self.extract_feat(img)

    @abstractmethod
    def forward_train(self, imgs, img_metas, **kwargs):
        """
        Args:
            img (list[Tensor]): List of tensors of shape (1, C, H, W).
                Typically these should be mean centered and std scaled.
            img_metas (list[dict]): List of image info dict where each dict
                has: 'img_shape', 'scale_factor', 'flip', and my also contain
                'filename', 'ori_shape', 'pad_shape', and 'img_norm_cfg'.
                For details on the values of these keys, see
                :class:`mmdet.datasets.pipelines.Collect`.
            kwargs (keyword arguments): Specific to concrete implementation.
        """
        pass

    async def async_simple_test(self, img, img_metas, **kwargs):
        raise NotImplementedError

    @abstractmethod
    def simple_test(self, img, img_metas, **kwargs):
        pass

    @abstractmethod
    def aug_test(self, imgs, img_metas, **kwargs):
        pass

    def init_weights(self, pretrained=None):
        if pretrained is not None:
            print_log(f'load model from: {pretrained}', logger='root')

    async def aforward_test(self, *, img, img_metas, **kwargs):
        for var, name in [(img, 'img'), (img_metas, 'img_metas')]:
            if not isinstance(var, list):
                raise TypeError(f'{name} must be a list, but got {type(var)}')

        num_augs = len(img)
        if num_augs != len(img_metas):
            raise ValueError(f'num of augmentations ({len(img)}) '
                             f'!= num of image metas ({len(img_metas)})')
        # TODO: remove the restriction of samples_per_gpu == 1 when prepared
        samples_per_gpu = img[0].size(0)
        assert samples_per_gpu == 1

        if num_augs == 1:
            return await self.async_simple_test(img[0], img_metas[0], **kwargs)
        else:
            raise NotImplementedError

    def forward_test(self, imgs, img_metas, **kwargs):
        """
        Args:
            imgs (List[Tensor]): the outer list indicates test-time
                augmentations and inner Tensor should have a shape NxCxHxW,
                which contains all images in the batch.
            img_metas (List[List[dict]]): the outer list indicates test-time
                augs (multiscale, flip, etc.) and the inner list indicates
                images in a batch.
        """
        for var, name in [(imgs, 'imgs'), (img_metas, 'img_metas')]:
            if not isinstance(var, list):
                raise TypeError(f'{name} must be a list, but got {type(var)}')

        num_augs = len(imgs)
        if num_augs != len(img_metas):
            raise ValueError(f'num of augmentations ({len(imgs)}) '
                             f'!= num of image meta ({len(img_metas)})')
        # TODO: remove the restriction of samples_per_gpu == 1 when prepared
        samples_per_gpu = imgs[0].size(0)
        assert samples_per_gpu == 1

        if num_augs == 1:
            """
            proposals (List[List[Tensor]]): the outer list indicates test-time
                augs (multiscale, flip, etc.) and the inner list indicates
                images in a batch. The Tensor should have a shape Px4, where
                P is the number of proposals.
            """
            if 'proposals' in kwargs:
                kwargs['proposals'] = kwargs['proposals'][0]
            return self.simple_test(imgs[0], img_metas[0], **kwargs)
        else:
            # TODO: support test augmentation for predefined proposals
            assert 'proposals' not in kwargs
            return self.aug_test(imgs, img_metas, **kwargs)

    @auto_fp16(apply_to=('img', ))
    def forward(self, img, img_metas, return_loss=True, **kwargs):
        """
        Calls either forward_train or forward_test depending on whether
        return_loss=True. Note this setting will change the expected inputs.
        When `return_loss=True`, img and img_meta are single-nested (i.e.
        Tensor and List[dict]), and when `resturn_loss=False`, img and img_meta
        should be double nested (i.e.  List[Tensor], List[List[dict]]), with
        the outer list indicating test time augmentations.
        """
        if return_loss:
            return self.forward_train(img, img_metas, **kwargs)
        else:
            return self.forward_test(img, img_metas, **kwargs)

    def show_result(self,
                    img,
                    result,
                    score_thr=0.3,
                    bbox_color='green',
                    text_color='green',
                    thickness=1,
                    font_scale=0.5,
                    win_name='',
                    show=False,
                    wait_time=0,
                    out_file=None):
        """Draw `result` over `img`.

<<<<<<< HEAD
    def forward_export(self, imgs):
        from torch.onnx import operators
        img_shape = operators.shape_as_tensor(imgs[0])
        imgs_per_gpu = int(imgs[0].size(0))
        assert imgs_per_gpu == 1
        self.img_metas[0][0]['img_shape'] = img_shape[2:4]
        return self.simple_test(imgs[0], self.img_metas[0], postprocess=False)

    def export(self, img, img_meta, export_name='', **kwargs):
        self.img_metas = img_meta
        self.forward_backup = self.forward
        self.forward = self.forward_export
        torch.onnx.export(self, img, export_name, **kwargs)
        self.forward = self.forward_backup

    def show_result(self, data, result, dataset=None, score_thr=0.3, wait_time=0):
=======
        Args:
            img (str or Tensor): The image to be displayed.
            result (Tensor or tuple): The results to draw over `img`
                bbox_result or (bbox_result, segm_result).
            score_thr (float, optional): Minimum score of bboxes to be shown.
                Default: 0.3.
            bbox_color (str or tuple or :obj:`Color`): Color of bbox lines.
            text_color (str or tuple or :obj:`Color`): Color of texts.
            thickness (int): Thickness of lines.
            font_scale (float): Font scales of texts.
            win_name (str): The window name.
            wait_time (int): Value of waitKey param.
                Default: 0.
            show (bool): Whether to show the image.
                Default: False.
            out_file (str or None): The filename to write the image.
                Default: None.

        Returns:
            img (Tensor): Only if not `show` or `out_file`
        """
        img = mmcv.imread(img)
        img = img.copy()
>>>>>>> c77ccbbf
        if isinstance(result, tuple):
            bbox_result, segm_result = result
        else:
            bbox_result, segm_result = result, None
        bboxes = np.vstack(bbox_result)
        labels = [
            np.full(bbox.shape[0], i, dtype=np.int32)
            for i, bbox in enumerate(bbox_result)
        ]
        labels = np.concatenate(labels)
        # draw segmentation masks
        if segm_result is not None:
            segms = mmcv.concat_list(segm_result)
            inds = np.where(bboxes[:, -1] > score_thr)[0]
            np.random.seed(42)
            color_masks = [
                np.random.randint(0, 256, (1, 3), dtype=np.uint8)
                for _ in range(max(labels) + 1)
            ]
<<<<<<< HEAD
            labels = np.concatenate(labels)
            mmcv.imshow_det_bboxes(
                img_show,
                bboxes,
                labels,
                wait_time=wait_time,
                class_names=class_names,
                score_thr=score_thr)
=======
            for i in inds:
                i = int(i)
                color_mask = color_masks[labels[i]]
                mask = maskUtils.decode(segms[i]).astype(np.bool)
                img[mask] = img[mask] * 0.5 + color_mask * 0.5
        # if out_file specified, do not show image in window
        if out_file is not None:
            show = False
        # draw bounding boxes
        mmcv.imshow_det_bboxes(
            img,
            bboxes,
            labels,
            class_names=self.CLASSES,
            score_thr=score_thr,
            bbox_color=bbox_color,
            text_color=text_color,
            thickness=thickness,
            font_scale=font_scale,
            win_name=win_name,
            show=show,
            wait_time=wait_time,
            out_file=out_file)

        if not (show or out_file):
            warnings.warn('show==False and out_file is not specified, only '
                          'result image will be returned')
            return img
>>>>>>> c77ccbbf
<|MERGE_RESOLUTION|>--- conflicted
+++ resolved
@@ -6,11 +6,8 @@
 import pycocotools.mask as maskUtils
 import torch
 import torch.nn as nn
-<<<<<<< HEAD
 import torch.onnx
-=======
 from mmcv.utils import print_log
->>>>>>> c77ccbbf
 
 from mmdet.core import auto_fp16
 
@@ -153,6 +150,21 @@
             return self.forward_train(img, img_metas, **kwargs)
         else:
             return self.forward_test(img, img_metas, **kwargs)
+
+    def forward_export(self, imgs):
+        from torch.onnx import operators
+        img_shape = operators.shape_as_tensor(imgs[0])
+        imgs_per_gpu = int(imgs[0].size(0))
+        assert imgs_per_gpu == 1
+        self.img_metas[0][0]['img_shape'] = img_shape[2:4]
+        return self.simple_test(imgs[0], self.img_metas[0], postprocess=False)
+
+    def export(self, img, img_metas, export_name='', **kwargs):
+        self.img_metas = img_metas
+        self.forward_backup = self.forward
+        self.forward = self.forward_export
+        torch.onnx.export(self, img, export_name, **kwargs)
+        self.forward = self.forward_backup
 
     def show_result(self,
                     img,
@@ -167,25 +179,6 @@
                     wait_time=0,
                     out_file=None):
         """Draw `result` over `img`.
-
-<<<<<<< HEAD
-    def forward_export(self, imgs):
-        from torch.onnx import operators
-        img_shape = operators.shape_as_tensor(imgs[0])
-        imgs_per_gpu = int(imgs[0].size(0))
-        assert imgs_per_gpu == 1
-        self.img_metas[0][0]['img_shape'] = img_shape[2:4]
-        return self.simple_test(imgs[0], self.img_metas[0], postprocess=False)
-
-    def export(self, img, img_meta, export_name='', **kwargs):
-        self.img_metas = img_meta
-        self.forward_backup = self.forward
-        self.forward = self.forward_export
-        torch.onnx.export(self, img, export_name, **kwargs)
-        self.forward = self.forward_backup
-
-    def show_result(self, data, result, dataset=None, score_thr=0.3, wait_time=0):
-=======
         Args:
             img (str or Tensor): The image to be displayed.
             result (Tensor or tuple): The results to draw over `img`
@@ -209,7 +202,6 @@
         """
         img = mmcv.imread(img)
         img = img.copy()
->>>>>>> c77ccbbf
         if isinstance(result, tuple):
             bbox_result, segm_result = result
         else:
@@ -229,16 +221,6 @@
                 np.random.randint(0, 256, (1, 3), dtype=np.uint8)
                 for _ in range(max(labels) + 1)
             ]
-<<<<<<< HEAD
-            labels = np.concatenate(labels)
-            mmcv.imshow_det_bboxes(
-                img_show,
-                bboxes,
-                labels,
-                wait_time=wait_time,
-                class_names=class_names,
-                score_thr=score_thr)
-=======
             for i in inds:
                 i = int(i)
                 color_mask = color_masks[labels[i]]
@@ -266,5 +248,4 @@
         if not (show or out_file):
             warnings.warn('show==False and out_file is not specified, only '
                           'result image will be returned')
-            return img
->>>>>>> c77ccbbf
+            return img