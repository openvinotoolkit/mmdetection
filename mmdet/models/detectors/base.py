import warnings
from abc import ABCMeta, abstractmethod

import mmcv
import numpy as np
<<<<<<< HEAD
import pycocotools.mask as maskUtils
import torch
=======
>>>>>>> 99a31d25
import torch.nn as nn
import torch.onnx
from mmcv.utils import print_log

from mmdet.core import auto_fp16
from mmdet.utils import get_root_logger


class BaseDetector(nn.Module, metaclass=ABCMeta):
    """Base class for detectors"""

    def __init__(self):
        super(BaseDetector, self).__init__()
        self.fp16_enabled = False

    @property
    def with_neck(self):
        return hasattr(self, 'neck') and self.neck is not None

    # TODO: these properties need to be carefully handled
    # for both single stage & two stage detectors
    @property
    def with_shared_head(self):
        return hasattr(self.roi_head,
                       'shared_head') and self.roi_head.shared_head is not None

    @property
    def with_bbox(self):
        return ((hasattr(self.roi_head, 'bbox_head')
                 and self.roi_head.bbox_head is not None)
                or (hasattr(self, 'bbox_head') and self.bbox_head is not None))

    @property
    def with_mask(self):
        return ((hasattr(self.roi_head, 'mask_head')
                 and self.roi_head.mask_head is not None)
                or (hasattr(self, 'mask_head') and self.mask_head is not None))

    @abstractmethod
    def extract_feat(self, imgs):
        pass

    def extract_feats(self, imgs):
        assert isinstance(imgs, list)
        return [self.extract_feat(img) for img in imgs]

    @abstractmethod
    def forward_train(self, imgs, img_metas, **kwargs):
        """
        Args:
            img (list[Tensor]): List of tensors of shape (1, C, H, W).
                Typically these should be mean centered and std scaled.
            img_metas (list[dict]): List of image info dict where each dict
                has: 'img_shape', 'scale_factor', 'flip', and my also contain
                'filename', 'ori_shape', 'pad_shape', and 'img_norm_cfg'.
                For details on the values of these keys, see
                :class:`mmdet.datasets.pipelines.Collect`.
            kwargs (keyword arguments): Specific to concrete implementation.
        """
        pass

    async def async_simple_test(self, img, img_metas, **kwargs):
        raise NotImplementedError

    @abstractmethod
    def simple_test(self, img, img_metas, **kwargs):
        pass

    @abstractmethod
    def aug_test(self, imgs, img_metas, **kwargs):
        pass

    def init_weights(self, pretrained=None):
        if pretrained is not None:
            logger = get_root_logger()
            print_log(f'load model from: {pretrained}', logger=logger)

    async def aforward_test(self, *, img, img_metas, **kwargs):
        for var, name in [(img, 'img'), (img_metas, 'img_metas')]:
            if not isinstance(var, list):
                raise TypeError(f'{name} must be a list, but got {type(var)}')

        num_augs = len(img)
        if num_augs != len(img_metas):
            raise ValueError(f'num of augmentations ({len(img)}) '
                             f'!= num of image metas ({len(img_metas)})')
        # TODO: remove the restriction of samples_per_gpu == 1 when prepared
        samples_per_gpu = img[0].size(0)
        assert samples_per_gpu == 1

        if num_augs == 1:
            return await self.async_simple_test(img[0], img_metas[0], **kwargs)
        else:
            raise NotImplementedError

    def forward_test(self, imgs, img_metas, **kwargs):
        """
        Args:
            imgs (List[Tensor]): the outer list indicates test-time
                augmentations and inner Tensor should have a shape NxCxHxW,
                which contains all images in the batch.
            img_metas (List[List[dict]]): the outer list indicates test-time
                augs (multiscale, flip, etc.) and the inner list indicates
                images in a batch.
        """
        for var, name in [(imgs, 'imgs'), (img_metas, 'img_metas')]:
            if not isinstance(var, list):
                raise TypeError(f'{name} must be a list, but got {type(var)}')

        num_augs = len(imgs)
        if num_augs != len(img_metas):
            raise ValueError(f'num of augmentations ({len(imgs)}) '
                             f'!= num of image meta ({len(img_metas)})')
        # TODO: remove the restriction of samples_per_gpu == 1 when prepared
        samples_per_gpu = imgs[0].size(0)
        assert samples_per_gpu == 1

        if num_augs == 1:
            """
            proposals (List[List[Tensor]]): the outer list indicates test-time
                augs (multiscale, flip, etc.) and the inner list indicates
                images in a batch. The Tensor should have a shape Px4, where
                P is the number of proposals.
            """
            if 'proposals' in kwargs:
                kwargs['proposals'] = kwargs['proposals'][0]
            return self.simple_test(imgs[0], img_metas[0], **kwargs)
        else:
            # TODO: support test augmentation for predefined proposals
            assert 'proposals' not in kwargs
            return self.aug_test(imgs, img_metas, **kwargs)

    @auto_fp16(apply_to=('img', ))
    def forward(self, img, img_metas, return_loss=True, **kwargs):
        """
        Calls either forward_train or forward_test depending on whether
        return_loss=True. Note this setting will change the expected inputs.
        When `return_loss=True`, img and img_meta are single-nested (i.e.
        Tensor and List[dict]), and when `resturn_loss=False`, img and img_meta
        should be double nested (i.e.  List[Tensor], List[List[dict]]), with
        the outer list indicating test time augmentations.
        """
        if return_loss:
            return self.forward_train(img, img_metas, **kwargs)
        else:
            return self.forward_test(img, img_metas, **kwargs)

    def forward_export(self, imgs):
        from torch.onnx import operators
        img_shape = operators.shape_as_tensor(imgs[0])
        imgs_per_gpu = int(imgs[0].size(0))
        assert imgs_per_gpu == 1
        self.img_metas[0][0]['img_shape'] = img_shape[2:4]
        return self.simple_test(imgs[0], self.img_metas[0], postprocess=False)

    def export(self, img, img_metas, export_name='', **kwargs):
        self.img_metas = img_metas
        self.forward_backup = self.forward
        self.forward = self.forward_export
        torch.onnx.export(self, img, export_name, **kwargs)
        self.forward = self.forward_backup

    def show_result(self,
                    img,
                    result,
                    score_thr=0.3,
                    bbox_color='green',
                    text_color='green',
                    thickness=1,
                    font_scale=0.5,
                    win_name='',
                    show=False,
                    wait_time=0,
                    out_file=None):
        """Draw `result` over `img`.

        Args:
            img (str or Tensor): The image to be displayed.
            result (Tensor or tuple): The results to draw over `img`
                bbox_result or (bbox_result, segm_result).
            score_thr (float, optional): Minimum score of bboxes to be shown.
                Default: 0.3.
            bbox_color (str or tuple or :obj:`Color`): Color of bbox lines.
            text_color (str or tuple or :obj:`Color`): Color of texts.
            thickness (int): Thickness of lines.
            font_scale (float): Font scales of texts.
            win_name (str): The window name.
            wait_time (int): Value of waitKey param.
                Default: 0.
            show (bool): Whether to show the image.
                Default: False.
            out_file (str or None): The filename to write the image.
                Default: None.

        Returns:
            img (Tensor): Only if not `show` or `out_file`
        """
        img = mmcv.imread(img)
        img = img.copy()
        if isinstance(result, tuple):
            bbox_result, segm_result = result
            if isinstance(segm_result, tuple):
                segm_result = segm_result[0]  # ms rcnn
        else:
            bbox_result, segm_result = result, None
        bboxes = np.vstack(bbox_result)
        labels = [
            np.full(bbox.shape[0], i, dtype=np.int32)
            for i, bbox in enumerate(bbox_result)
        ]
        labels = np.concatenate(labels)
        # draw segmentation masks
        if segm_result is not None and len(labels) > 0:  # non empty
            segms = mmcv.concat_list(segm_result)
            inds = np.where(bboxes[:, -1] > score_thr)[0]
            np.random.seed(42)
            color_masks = [
                np.random.randint(0, 256, (1, 3), dtype=np.uint8)
                for _ in range(max(labels) + 1)
            ]
            for i in inds:
                i = int(i)
                color_mask = color_masks[labels[i]]
                mask = segms[i]
                img[mask] = img[mask] * 0.5 + color_mask * 0.5
        # if out_file specified, do not show image in window
        if out_file is not None:
            show = False
        # draw bounding boxes
        mmcv.imshow_det_bboxes(
            img,
            bboxes,
            labels,
            class_names=self.CLASSES,
            score_thr=score_thr,
            bbox_color=bbox_color,
            text_color=text_color,
            thickness=thickness,
            font_scale=font_scale,
            win_name=win_name,
            show=show,
            wait_time=wait_time,
            out_file=out_file)

        if not (show or out_file):
            warnings.warn('show==False and out_file is not specified, only '
                          'result image will be returned')
            return img<|MERGE_RESOLUTION|>--- conflicted
+++ resolved
@@ -3,11 +3,8 @@
 
 import mmcv
 import numpy as np
-<<<<<<< HEAD
 import pycocotools.mask as maskUtils
 import torch
-=======
->>>>>>> 99a31d25
 import torch.nn as nn
 import torch.onnx
 from mmcv.utils import print_log
