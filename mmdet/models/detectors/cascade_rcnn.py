from ..builder import DETECTORS
from .two_stage import TwoStageDetector

<<<<<<< HEAD
import numpy as np
import torch
import torch.nn as nn

from mmdet.core import (bbox2result, bbox2roi, bbox_mapping, build_assigner,
                        build_sampler, merge_aug_bboxes, merge_aug_masks,
                        multiclass_nms)
from mmdet.core.mask.transforms import mask2result
from mmdet.core.utils.misc import dummy_pad
from .base import BaseDetector
from .test_mixins import RPNTestMixin
from .. import builder
from ..registry import DETECTORS


@DETECTORS.register_module
class CascadeRCNN(BaseDetector, RPNTestMixin):
=======

@DETECTORS.register_module()
class CascadeRCNN(TwoStageDetector):
>>>>>>> c77ccbbf

    def __init__(self,
                 backbone,
                 neck=None,
                 rpn_head=None,
                 roi_head=None,
                 train_cfg=None,
                 test_cfg=None,
                 pretrained=None):
<<<<<<< HEAD
        assert bbox_roi_extractor is not None
        assert bbox_head is not None
        super(CascadeRCNN, self).__init__()

        self.num_stages = num_stages
        self.backbone = builder.build_backbone(backbone)

        if neck is not None:
            self.neck = builder.build_neck(neck)

        if rpn_head is not None:
            self.rpn_head = builder.build_head(rpn_head)

        if shared_head is not None:
            self.shared_head = builder.build_shared_head(shared_head)

        if bbox_head is not None:
            self.bbox_roi_extractor = nn.ModuleList()
            self.bbox_head = nn.ModuleList()
            if not isinstance(bbox_roi_extractor, list):
                bbox_roi_extractor = [
                    bbox_roi_extractor for _ in range(num_stages)
                ]
            if not isinstance(bbox_head, list):
                bbox_head = [bbox_head for _ in range(num_stages)]
            assert len(bbox_roi_extractor) == len(bbox_head) == self.num_stages
            for roi_extractor, head in zip(bbox_roi_extractor, bbox_head):
                self.bbox_roi_extractor.append(
                    builder.build_roi_extractor(roi_extractor))
                self.bbox_head.append(builder.build_head(head))

        if mask_head is not None:
            self.mask_head = nn.ModuleList()
            if not isinstance(mask_head, list):
                mask_head = [mask_head for _ in range(num_stages)]
            assert len(mask_head) == self.num_stages
            for head in mask_head:
                self.mask_head.append(builder.build_head(head))
            if mask_roi_extractor is not None:
                self.share_roi_extractor = False
                self.mask_roi_extractor = nn.ModuleList()
                if not isinstance(mask_roi_extractor, list):
                    mask_roi_extractor = [
                        mask_roi_extractor for _ in range(num_stages)
                    ]
                assert len(mask_roi_extractor) == self.num_stages
                for roi_extractor in mask_roi_extractor:
                    self.mask_roi_extractor.append(
                        builder.build_roi_extractor(roi_extractor))
            else:
                self.share_roi_extractor = True
                self.mask_roi_extractor = self.bbox_roi_extractor

        self.train_cfg = train_cfg
        self.test_cfg = test_cfg

        self.init_weights(pretrained=pretrained)

    @property
    def with_rpn(self):
        return hasattr(self, 'rpn_head') and self.rpn_head is not None

    def init_weights(self, pretrained=None):
        super(CascadeRCNN, self).init_weights(pretrained)
        self.backbone.init_weights(pretrained=pretrained)
        if self.with_neck:
            if isinstance(self.neck, nn.Sequential):
                for m in self.neck:
                    m.init_weights()
            else:
                self.neck.init_weights()
        if self.with_rpn:
            self.rpn_head.init_weights()
        if self.with_shared_head:
            self.shared_head.init_weights(pretrained=pretrained)
        for i in range(self.num_stages):
            if self.with_bbox:
                self.bbox_roi_extractor[i].init_weights()
                self.bbox_head[i].init_weights()
            if self.with_mask:
                if not self.share_roi_extractor:
                    self.mask_roi_extractor[i].init_weights()
                self.mask_head[i].init_weights()

    def extract_feat(self, img):
        x = self.backbone(img)
        if self.with_neck:
            x = self.neck(x)
        return x

    def forward_dummy(self, img):
        outs = ()
        # backbone
        x = self.extract_feat(img)
        # rpn
        if self.with_rpn:
            rpn_outs = self.rpn_head(x)
            outs = outs + (rpn_outs, )
        proposals = torch.randn(1000, 4).cuda()
        # bbox heads
        rois = bbox2roi([proposals])
        if self.with_bbox:
            for i in range(self.num_stages):
                bbox_feats = self.bbox_roi_extractor[i](
                    x[:self.bbox_roi_extractor[i].num_inputs], rois)
                if self.with_shared_head:
                    bbox_feats = self.shared_head(bbox_feats)
                cls_score, bbox_pred = self.bbox_head[i](bbox_feats)
                outs = outs + (cls_score, bbox_pred)
        # mask heads
        if self.with_mask:
            mask_rois = rois[:100]
            for i in range(self.num_stages):
                mask_feats = self.mask_roi_extractor[i](
                    x[:self.mask_roi_extractor[i].num_inputs], mask_rois)
                if self.with_shared_head:
                    mask_feats = self.shared_head(mask_feats)
                mask_pred = self.mask_head[i](mask_feats)
                outs = outs + (mask_pred, )
        return outs

    def forward_train(self,
                      img,
                      img_meta,
                      gt_bboxes,
                      gt_labels,
                      gt_bboxes_ignore=None,
                      gt_masks=None,
                      proposals=None):
        """
        Args:
            img (Tensor): of shape (N, C, H, W) encoding input images.
                Typically these should be mean centered and std scaled.

            img_meta (list[dict]): list of image info dict where each dict has:
                'img_shape', 'scale_factor', 'flip', and my also contain
                'filename', 'ori_shape', 'pad_shape', and 'img_norm_cfg'.
                For details on the values of these keys see
                `mmdet/datasets/pipelines/formatting.py:Collect`.

            gt_bboxes (list[Tensor]): each item are the truth boxes for each
                image in [tl_x, tl_y, br_x, br_y] format.

            gt_labels (list[Tensor]): class indices corresponding to each box

            gt_bboxes_ignore (None | list[Tensor]): specify which bounding
                boxes can be ignored when computing the loss.

            gt_masks (None | Tensor) : true segmentation masks for each box
                used if the architecture supports a segmentation task.

            proposals : override rpn proposals with custom proposals. Use when
                `with_rpn` is False.

        Returns:
            dict[str, Tensor]: a dictionary of loss components
        """
        x = self.extract_feat(img)

        losses = dict()

        if self.with_rpn:
            rpn_outs = self.rpn_head(x)
            rpn_loss_inputs = rpn_outs + (gt_bboxes, img_meta,
                                          self.train_cfg.rpn)
            rpn_losses = self.rpn_head.loss(
                *rpn_loss_inputs, gt_bboxes_ignore=gt_bboxes_ignore)
            losses.update(rpn_losses)

            proposal_cfg = self.train_cfg.get('rpn_proposal',
                                              self.test_cfg.rpn)
            proposal_inputs = rpn_outs + (img_meta, proposal_cfg)
            proposal_list = self.rpn_head.get_bboxes(*proposal_inputs)
        else:
            proposal_list = proposals

        for i in range(self.num_stages):
            self.current_stage = i
            rcnn_train_cfg = self.train_cfg.rcnn[i]
            lw = self.train_cfg.stage_loss_weights[i]

            # assign gts and sample proposals
            sampling_results = []
            if self.with_bbox or self.with_mask:
                bbox_assigner = build_assigner(rcnn_train_cfg.assigner)
                bbox_sampler = build_sampler(
                    rcnn_train_cfg.sampler, context=self)
                num_imgs = img.size(0)
                if gt_bboxes_ignore is None:
                    gt_bboxes_ignore = [None for _ in range(num_imgs)]

                for j in range(num_imgs):
                    assign_result = bbox_assigner.assign(
                        proposal_list[j], gt_bboxes[j], gt_bboxes_ignore[j],
                        gt_labels[j])
                    sampling_result = bbox_sampler.sample(
                        assign_result,
                        proposal_list[j],
                        gt_bboxes[j],
                        gt_labels[j],
                        feats=[lvl_feat[j][None] for lvl_feat in x])
                    sampling_results.append(sampling_result)

            # bbox head forward and loss
            bbox_roi_extractor = self.bbox_roi_extractor[i]
            bbox_head = self.bbox_head[i]

            rois = bbox2roi([res.bboxes for res in sampling_results])

            if len(rois) == 0:
                # If there are no predicted and/or truth boxes, then we cannot
                # compute head / mask losses
                continue

            bbox_feats = bbox_roi_extractor(x[:bbox_roi_extractor.num_inputs],
                                            rois)
            if self.with_shared_head:
                bbox_feats = self.shared_head(bbox_feats)
            cls_score, bbox_pred = bbox_head(bbox_feats)

            bbox_targets = bbox_head.get_target(sampling_results, gt_bboxes,
                                                gt_labels, rcnn_train_cfg)
            loss_bbox = bbox_head.loss(cls_score, bbox_pred, *bbox_targets)
            for name, value in loss_bbox.items():
                losses['s{}.{}'.format(i, name)] = (
                    value * lw if 'loss' in name else value)

            # mask head forward and loss
            if self.with_mask:
                if not self.share_roi_extractor:
                    mask_roi_extractor = self.mask_roi_extractor[i]
                    pos_rois = bbox2roi(
                        [res.pos_bboxes for res in sampling_results])
                    mask_feats = mask_roi_extractor(
                        x[:mask_roi_extractor.num_inputs], pos_rois)
                    if self.with_shared_head:
                        mask_feats = self.shared_head(mask_feats)
                else:
                    # reuse positive bbox feats
                    pos_inds = []
                    device = bbox_feats.device
                    for res in sampling_results:
                        pos_inds.append(
                            torch.ones(
                                res.pos_bboxes.shape[0],
                                device=device,
                                dtype=torch.bool))
                        pos_inds.append(
                            torch.zeros(
                                res.neg_bboxes.shape[0],
                                device=device,
                                dtype=torch.bool))
                    pos_inds = torch.cat(pos_inds)
                    mask_feats = bbox_feats[pos_inds]
                mask_head = self.mask_head[i]
                mask_pred = mask_head(mask_feats)
                mask_targets = mask_head.get_target(sampling_results, gt_masks,
                                                    rcnn_train_cfg)
                pos_labels = torch.cat(
                    [res.pos_gt_labels for res in sampling_results])
                loss_mask = mask_head.loss(mask_pred, mask_targets, pos_labels)
                for name, value in loss_mask.items():
                    losses['s{}.{}'.format(i, name)] = (
                        value * lw if 'loss' in name else value)

            # refine bboxes
            if i < self.num_stages - 1:
                pos_is_gts = [res.pos_is_gt for res in sampling_results]
                roi_labels = bbox_targets[0]  # bbox_targets is a tuple
                with torch.no_grad():
                    proposal_list = bbox_head.refine_bboxes(
                        rois, roi_labels, bbox_pred, pos_is_gts, img_meta)

        return losses

    def simple_test(self, img, img_meta, proposals=None, rescale=False, postprocess=True):
        """Run inference on a single image.

        Args:
            img (Tensor): must be in shape (N, C, H, W)
            img_meta (list[dict]): a list with one dictionary element.
                See `mmdet/datasets/pipelines/formatting.py:Collect` for
                details of meta dicts.
            proposals : if specified overrides rpn proposals
            rescale (bool): if True returns boxes in original image space

        Returns:
            dict: results
        """
        x = self.extract_feat(img)

        proposal_list = self.simple_test_rpn(
            x, img_meta, self.test_cfg.rpn) if proposals is None else proposals

        img_shape = img_meta[0]['img_shape']
        ori_shape = img_meta[0]['ori_shape']
        scale_factor = img_meta[0]['scale_factor']

        # "ms" in variable names means multi-stage
        ms_bbox_result = {}
        ms_segm_result = {}
        ms_scores = []
        rcnn_test_cfg = self.test_cfg.rcnn

        rois = bbox2roi(proposal_list)
        for i in range(self.num_stages):
            bbox_roi_extractor = self.bbox_roi_extractor[i]
            bbox_head = self.bbox_head[i]

            bbox_feats = bbox_roi_extractor(
                x[:len(bbox_roi_extractor.featmap_strides)], rois)
            if self.with_shared_head:
                bbox_feats = self.shared_head(bbox_feats)

            cls_score, bbox_pred = bbox_head(bbox_feats)
            ms_scores.append(cls_score)

            if i < self.num_stages - 1:
                bbox_label = cls_score.argmax(dim=1)
                rois = bbox_head.regress_by_class(rois, bbox_label, bbox_pred,
                                                  img_meta[0])

        cls_score = sum(ms_scores) / self.num_stages
        det_bboxes, det_labels = self.bbox_head[-1].get_det_bboxes(
            rois,
            cls_score,
            bbox_pred,
            img_shape,
            scale_factor,
            rescale=False,
            cfg=rcnn_test_cfg)
        bbox_result = (det_bboxes, det_labels)
        ms_bbox_result['ensemble'] = bbox_result

        if self.with_mask:
            if torch.onnx.is_in_onnx_export() and det_bboxes.shape[0] == 0:
                # If there are no detection there is nothing to do for a mask head.
                # But during ONNX export we should run mask head
                # for it to appear in the graph.
                # So add one zero / dummy ROI that will be mapped
                # to an Identity op in the graph.
                det_bboxes = dummy_pad(det_bboxes, (0, 0, 0, 1))
                det_labels = dummy_pad(det_labels, (0, 1))

            if det_bboxes.shape[0] == 0:
                segm_result = torch.empty([0, 0, 0],
                                          dtype=det_bboxes.dtype,
                                          device=det_bboxes.device)
            else:
                mask_rois = bbox2roi([det_bboxes])
                aug_masks = []
                for i in range(self.num_stages):
                    mask_roi_extractor = self.mask_roi_extractor[i]
                    mask_feats = mask_roi_extractor(
                        x[:len(mask_roi_extractor.featmap_strides)], mask_rois)
                    if self.with_shared_head:
                        mask_feats = self.shared_head(mask_feats)
                    mask_pred = self.mask_head[i](mask_feats)
                    mask_pred = self.mask_head[i].get_seg_masks(mask_pred, det_labels)
                    aug_masks.append(mask_pred)
                segm_result = merge_aug_masks(aug_masks,
                                              [img_meta] * self.num_stages,
                                              self.test_cfg.rcnn)
            ms_segm_result['ensemble'] = segm_result

        if postprocess:
            det_masks = ms_segm_result['ensemble'] if self.with_mask else None
            results = self.postprocess(det_bboxes, det_labels, det_masks,
                                       img_meta, rescale=rescale)
        else:
            if self.with_mask:
                results = (*ms_bbox_result['ensemble'], ms_segm_result['ensemble'])
            else:
                results = ms_bbox_result['ensemble']

        return results

    def postprocess(self,
                    det_bboxes,
                    det_labels,
                    det_masks,
                    img_meta,
                    rescale=False):
        img_h, img_w = img_meta[0]['ori_shape'][:2]
        num_classes = self.bbox_head[-1].num_classes
        scale_factor = img_meta[0]['scale_factor']
        if isinstance(scale_factor, float):
            scale_factor = np.asarray((scale_factor, ) * 4)

        if rescale:
            # Keep original image resolution unchanged
            # and scale bboxes and masks to it.
            if isinstance(det_bboxes, torch.Tensor):
                scale_factor = det_bboxes.new_tensor(scale_factor)
            det_bboxes[:, :4] /= scale_factor
        else:
            # Resize image to test resolution
            # and keep bboxes and masks in test scale.
            img_h = np.round(img_h * scale_factor[1]).astype(np.int32)
            img_w = np.round(img_w * scale_factor[0]).astype(np.int32)

        bbox_results = bbox2result(det_bboxes, det_labels, num_classes)
        if self.with_mask:
            segm_results = mask2result(
                det_bboxes,
                det_labels,
                det_masks,
                num_classes,
                mask_thr_binary=self.test_cfg.rcnn.mask_thr_binary,
                rle=True,
                full_size=True,
                img_size=(img_h, img_w))
            return bbox_results, segm_results

        return bbox_results

    def aug_test(self, imgs, img_metas, proposals=None, rescale=False):
        """Test with augmentations.

        If rescale is False, then returned bboxes and masks will fit the scale
        of imgs[0].
        """
        # recompute feats to save memory
        proposal_list = self.aug_test_rpn(
            self.extract_feats(imgs), img_metas, self.test_cfg.rpn)

        rcnn_test_cfg = self.test_cfg.rcnn
        aug_bboxes = []
        aug_scores = []
        for x, img_meta in zip(self.extract_feats(imgs), img_metas):
            # only one image in the batch
            img_shape = img_meta[0]['img_shape']
            scale_factor = img_meta[0]['scale_factor']
            flip = img_meta[0]['flip']

            proposals = bbox_mapping(proposal_list[0][:, :4], img_shape,
                                     scale_factor, flip)
            # "ms" in variable names means multi-stage
            ms_scores = []

            rois = bbox2roi([proposals])
            for i in range(self.num_stages):
                bbox_roi_extractor = self.bbox_roi_extractor[i]
                bbox_head = self.bbox_head[i]

                bbox_feats = bbox_roi_extractor(
                    x[:len(bbox_roi_extractor.featmap_strides)], rois)
                if self.with_shared_head:
                    bbox_feats = self.shared_head(bbox_feats)

                cls_score, bbox_pred = bbox_head(bbox_feats)
                ms_scores.append(cls_score)

                if i < self.num_stages - 1:
                    bbox_label = cls_score.argmax(dim=1)
                    rois = bbox_head.regress_by_class(rois, bbox_label,
                                                      bbox_pred, img_meta[0])

            cls_score = sum(ms_scores) / float(len(ms_scores))
            bboxes, scores = self.bbox_head[-1].get_det_bboxes(
                rois,
                cls_score,
                bbox_pred,
                img_shape,
                scale_factor,
                rescale=False,
                cfg=None)
            aug_bboxes.append(bboxes)
            aug_scores.append(scores)

        # after merging, bboxes will be rescaled to the original image size
        merged_bboxes, merged_scores = merge_aug_bboxes(
            aug_bboxes, aug_scores, img_metas, rcnn_test_cfg)
        det_bboxes, det_labels = multiclass_nms(merged_bboxes, merged_scores,
                                                rcnn_test_cfg.score_thr,
                                                rcnn_test_cfg.nms,
                                                rcnn_test_cfg.max_per_img)

        bbox_result = bbox2result(det_bboxes, det_labels,
                                  self.bbox_head[-1].num_classes)

        if self.with_mask:
            if det_bboxes.shape[0] == 0:
                segm_result = [[]
                               for _ in range(self.mask_head[-1].num_classes -
                                              1)]
            else:
                aug_masks = []
                aug_img_metas = []
                for x, img_meta in zip(self.extract_feats(imgs), img_metas):
                    img_shape = img_meta[0]['img_shape']
                    scale_factor = img_meta[0]['scale_factor']
                    flip = img_meta[0]['flip']
                    _bboxes = bbox_mapping(det_bboxes[:, :4], img_shape,
                                           scale_factor, flip)
                    mask_rois = bbox2roi([_bboxes])
                    for i in range(self.num_stages):
                        mask_feats = self.mask_roi_extractor[i](
                            x[:len(self.mask_roi_extractor[i].featmap_strides
                                   )], mask_rois)
                        if self.with_shared_head:
                            mask_feats = self.shared_head(mask_feats)
                        mask_pred = self.mask_head[i](mask_feats)
                        aug_masks.append(mask_pred.sigmoid().cpu().numpy())
                        aug_img_metas.append(img_meta)
                merged_masks = merge_aug_masks(aug_masks, aug_img_metas,
                                               self.test_cfg.rcnn)

                ori_shape = img_metas[0][0]['ori_shape']
                segm_result = self.mask_head[-1].get_seg_masks(
                    merged_masks,
                    det_bboxes,
                    det_labels,
                    rcnn_test_cfg,
                    ori_shape,
                    scale_factor=1.0,
                    rescale=False)
            return bbox_result, segm_result
        else:
            return bbox_result
=======
        super(CascadeRCNN, self).__init__(
            backbone=backbone,
            neck=neck,
            rpn_head=rpn_head,
            roi_head=roi_head,
            train_cfg=train_cfg,
            test_cfg=test_cfg,
            pretrained=pretrained)

    def show_result(self, data, result, **kwargs):
        if self.with_mask:
            ms_bbox_result, ms_segm_result = result
            if isinstance(ms_bbox_result, dict):
                result = (ms_bbox_result['ensemble'],
                          ms_segm_result['ensemble'])
        else:
            if isinstance(result, dict):
                result = result['ensemble']
        super(CascadeRCNN, self).show_result(data, result, **kwargs)
>>>>>>> c77ccbbf
<|MERGE_RESOLUTION|>--- conflicted
+++ resolved
@@ -1,29 +1,9 @@
 from ..builder import DETECTORS
 from .two_stage import TwoStageDetector
 
-<<<<<<< HEAD
-import numpy as np
-import torch
-import torch.nn as nn
-
-from mmdet.core import (bbox2result, bbox2roi, bbox_mapping, build_assigner,
-                        build_sampler, merge_aug_bboxes, merge_aug_masks,
-                        multiclass_nms)
-from mmdet.core.mask.transforms import mask2result
-from mmdet.core.utils.misc import dummy_pad
-from .base import BaseDetector
-from .test_mixins import RPNTestMixin
-from .. import builder
-from ..registry import DETECTORS
-
-
-@DETECTORS.register_module
-class CascadeRCNN(BaseDetector, RPNTestMixin):
-=======
 
 @DETECTORS.register_module()
 class CascadeRCNN(TwoStageDetector):
->>>>>>> c77ccbbf
 
     def __init__(self,
                  backbone,
@@ -33,528 +13,528 @@
                  train_cfg=None,
                  test_cfg=None,
                  pretrained=None):
-<<<<<<< HEAD
-        assert bbox_roi_extractor is not None
-        assert bbox_head is not None
-        super(CascadeRCNN, self).__init__()
-
-        self.num_stages = num_stages
-        self.backbone = builder.build_backbone(backbone)
-
-        if neck is not None:
-            self.neck = builder.build_neck(neck)
-
-        if rpn_head is not None:
-            self.rpn_head = builder.build_head(rpn_head)
-
-        if shared_head is not None:
-            self.shared_head = builder.build_shared_head(shared_head)
-
-        if bbox_head is not None:
-            self.bbox_roi_extractor = nn.ModuleList()
-            self.bbox_head = nn.ModuleList()
-            if not isinstance(bbox_roi_extractor, list):
-                bbox_roi_extractor = [
-                    bbox_roi_extractor for _ in range(num_stages)
-                ]
-            if not isinstance(bbox_head, list):
-                bbox_head = [bbox_head for _ in range(num_stages)]
-            assert len(bbox_roi_extractor) == len(bbox_head) == self.num_stages
-            for roi_extractor, head in zip(bbox_roi_extractor, bbox_head):
-                self.bbox_roi_extractor.append(
-                    builder.build_roi_extractor(roi_extractor))
-                self.bbox_head.append(builder.build_head(head))
-
-        if mask_head is not None:
-            self.mask_head = nn.ModuleList()
-            if not isinstance(mask_head, list):
-                mask_head = [mask_head for _ in range(num_stages)]
-            assert len(mask_head) == self.num_stages
-            for head in mask_head:
-                self.mask_head.append(builder.build_head(head))
-            if mask_roi_extractor is not None:
-                self.share_roi_extractor = False
-                self.mask_roi_extractor = nn.ModuleList()
-                if not isinstance(mask_roi_extractor, list):
-                    mask_roi_extractor = [
-                        mask_roi_extractor for _ in range(num_stages)
-                    ]
-                assert len(mask_roi_extractor) == self.num_stages
-                for roi_extractor in mask_roi_extractor:
-                    self.mask_roi_extractor.append(
-                        builder.build_roi_extractor(roi_extractor))
-            else:
-                self.share_roi_extractor = True
-                self.mask_roi_extractor = self.bbox_roi_extractor
-
-        self.train_cfg = train_cfg
-        self.test_cfg = test_cfg
-
-        self.init_weights(pretrained=pretrained)
-
-    @property
-    def with_rpn(self):
-        return hasattr(self, 'rpn_head') and self.rpn_head is not None
-
-    def init_weights(self, pretrained=None):
-        super(CascadeRCNN, self).init_weights(pretrained)
-        self.backbone.init_weights(pretrained=pretrained)
-        if self.with_neck:
-            if isinstance(self.neck, nn.Sequential):
-                for m in self.neck:
-                    m.init_weights()
-            else:
-                self.neck.init_weights()
-        if self.with_rpn:
-            self.rpn_head.init_weights()
-        if self.with_shared_head:
-            self.shared_head.init_weights(pretrained=pretrained)
-        for i in range(self.num_stages):
-            if self.with_bbox:
-                self.bbox_roi_extractor[i].init_weights()
-                self.bbox_head[i].init_weights()
-            if self.with_mask:
-                if not self.share_roi_extractor:
-                    self.mask_roi_extractor[i].init_weights()
-                self.mask_head[i].init_weights()
-
-    def extract_feat(self, img):
-        x = self.backbone(img)
-        if self.with_neck:
-            x = self.neck(x)
-        return x
-
-    def forward_dummy(self, img):
-        outs = ()
-        # backbone
-        x = self.extract_feat(img)
-        # rpn
-        if self.with_rpn:
-            rpn_outs = self.rpn_head(x)
-            outs = outs + (rpn_outs, )
-        proposals = torch.randn(1000, 4).cuda()
-        # bbox heads
-        rois = bbox2roi([proposals])
-        if self.with_bbox:
-            for i in range(self.num_stages):
-                bbox_feats = self.bbox_roi_extractor[i](
-                    x[:self.bbox_roi_extractor[i].num_inputs], rois)
-                if self.with_shared_head:
-                    bbox_feats = self.shared_head(bbox_feats)
-                cls_score, bbox_pred = self.bbox_head[i](bbox_feats)
-                outs = outs + (cls_score, bbox_pred)
-        # mask heads
-        if self.with_mask:
-            mask_rois = rois[:100]
-            for i in range(self.num_stages):
-                mask_feats = self.mask_roi_extractor[i](
-                    x[:self.mask_roi_extractor[i].num_inputs], mask_rois)
-                if self.with_shared_head:
-                    mask_feats = self.shared_head(mask_feats)
-                mask_pred = self.mask_head[i](mask_feats)
-                outs = outs + (mask_pred, )
-        return outs
-
-    def forward_train(self,
-                      img,
-                      img_meta,
-                      gt_bboxes,
-                      gt_labels,
-                      gt_bboxes_ignore=None,
-                      gt_masks=None,
-                      proposals=None):
-        """
-        Args:
-            img (Tensor): of shape (N, C, H, W) encoding input images.
-                Typically these should be mean centered and std scaled.
-
-            img_meta (list[dict]): list of image info dict where each dict has:
-                'img_shape', 'scale_factor', 'flip', and my also contain
-                'filename', 'ori_shape', 'pad_shape', and 'img_norm_cfg'.
-                For details on the values of these keys see
-                `mmdet/datasets/pipelines/formatting.py:Collect`.
-
-            gt_bboxes (list[Tensor]): each item are the truth boxes for each
-                image in [tl_x, tl_y, br_x, br_y] format.
-
-            gt_labels (list[Tensor]): class indices corresponding to each box
-
-            gt_bboxes_ignore (None | list[Tensor]): specify which bounding
-                boxes can be ignored when computing the loss.
-
-            gt_masks (None | Tensor) : true segmentation masks for each box
-                used if the architecture supports a segmentation task.
-
-            proposals : override rpn proposals with custom proposals. Use when
-                `with_rpn` is False.
-
-        Returns:
-            dict[str, Tensor]: a dictionary of loss components
-        """
-        x = self.extract_feat(img)
-
-        losses = dict()
-
-        if self.with_rpn:
-            rpn_outs = self.rpn_head(x)
-            rpn_loss_inputs = rpn_outs + (gt_bboxes, img_meta,
-                                          self.train_cfg.rpn)
-            rpn_losses = self.rpn_head.loss(
-                *rpn_loss_inputs, gt_bboxes_ignore=gt_bboxes_ignore)
-            losses.update(rpn_losses)
-
-            proposal_cfg = self.train_cfg.get('rpn_proposal',
-                                              self.test_cfg.rpn)
-            proposal_inputs = rpn_outs + (img_meta, proposal_cfg)
-            proposal_list = self.rpn_head.get_bboxes(*proposal_inputs)
-        else:
-            proposal_list = proposals
-
-        for i in range(self.num_stages):
-            self.current_stage = i
-            rcnn_train_cfg = self.train_cfg.rcnn[i]
-            lw = self.train_cfg.stage_loss_weights[i]
-
-            # assign gts and sample proposals
-            sampling_results = []
-            if self.with_bbox or self.with_mask:
-                bbox_assigner = build_assigner(rcnn_train_cfg.assigner)
-                bbox_sampler = build_sampler(
-                    rcnn_train_cfg.sampler, context=self)
-                num_imgs = img.size(0)
-                if gt_bboxes_ignore is None:
-                    gt_bboxes_ignore = [None for _ in range(num_imgs)]
-
-                for j in range(num_imgs):
-                    assign_result = bbox_assigner.assign(
-                        proposal_list[j], gt_bboxes[j], gt_bboxes_ignore[j],
-                        gt_labels[j])
-                    sampling_result = bbox_sampler.sample(
-                        assign_result,
-                        proposal_list[j],
-                        gt_bboxes[j],
-                        gt_labels[j],
-                        feats=[lvl_feat[j][None] for lvl_feat in x])
-                    sampling_results.append(sampling_result)
-
-            # bbox head forward and loss
-            bbox_roi_extractor = self.bbox_roi_extractor[i]
-            bbox_head = self.bbox_head[i]
-
-            rois = bbox2roi([res.bboxes for res in sampling_results])
-
-            if len(rois) == 0:
-                # If there are no predicted and/or truth boxes, then we cannot
-                # compute head / mask losses
-                continue
-
-            bbox_feats = bbox_roi_extractor(x[:bbox_roi_extractor.num_inputs],
-                                            rois)
-            if self.with_shared_head:
-                bbox_feats = self.shared_head(bbox_feats)
-            cls_score, bbox_pred = bbox_head(bbox_feats)
-
-            bbox_targets = bbox_head.get_target(sampling_results, gt_bboxes,
-                                                gt_labels, rcnn_train_cfg)
-            loss_bbox = bbox_head.loss(cls_score, bbox_pred, *bbox_targets)
-            for name, value in loss_bbox.items():
-                losses['s{}.{}'.format(i, name)] = (
-                    value * lw if 'loss' in name else value)
-
-            # mask head forward and loss
-            if self.with_mask:
-                if not self.share_roi_extractor:
-                    mask_roi_extractor = self.mask_roi_extractor[i]
-                    pos_rois = bbox2roi(
-                        [res.pos_bboxes for res in sampling_results])
-                    mask_feats = mask_roi_extractor(
-                        x[:mask_roi_extractor.num_inputs], pos_rois)
-                    if self.with_shared_head:
-                        mask_feats = self.shared_head(mask_feats)
-                else:
-                    # reuse positive bbox feats
-                    pos_inds = []
-                    device = bbox_feats.device
-                    for res in sampling_results:
-                        pos_inds.append(
-                            torch.ones(
-                                res.pos_bboxes.shape[0],
-                                device=device,
-                                dtype=torch.bool))
-                        pos_inds.append(
-                            torch.zeros(
-                                res.neg_bboxes.shape[0],
-                                device=device,
-                                dtype=torch.bool))
-                    pos_inds = torch.cat(pos_inds)
-                    mask_feats = bbox_feats[pos_inds]
-                mask_head = self.mask_head[i]
-                mask_pred = mask_head(mask_feats)
-                mask_targets = mask_head.get_target(sampling_results, gt_masks,
-                                                    rcnn_train_cfg)
-                pos_labels = torch.cat(
-                    [res.pos_gt_labels for res in sampling_results])
-                loss_mask = mask_head.loss(mask_pred, mask_targets, pos_labels)
-                for name, value in loss_mask.items():
-                    losses['s{}.{}'.format(i, name)] = (
-                        value * lw if 'loss' in name else value)
-
-            # refine bboxes
-            if i < self.num_stages - 1:
-                pos_is_gts = [res.pos_is_gt for res in sampling_results]
-                roi_labels = bbox_targets[0]  # bbox_targets is a tuple
-                with torch.no_grad():
-                    proposal_list = bbox_head.refine_bboxes(
-                        rois, roi_labels, bbox_pred, pos_is_gts, img_meta)
-
-        return losses
-
-    def simple_test(self, img, img_meta, proposals=None, rescale=False, postprocess=True):
-        """Run inference on a single image.
-
-        Args:
-            img (Tensor): must be in shape (N, C, H, W)
-            img_meta (list[dict]): a list with one dictionary element.
-                See `mmdet/datasets/pipelines/formatting.py:Collect` for
-                details of meta dicts.
-            proposals : if specified overrides rpn proposals
-            rescale (bool): if True returns boxes in original image space
-
-        Returns:
-            dict: results
-        """
-        x = self.extract_feat(img)
-
-        proposal_list = self.simple_test_rpn(
-            x, img_meta, self.test_cfg.rpn) if proposals is None else proposals
-
-        img_shape = img_meta[0]['img_shape']
-        ori_shape = img_meta[0]['ori_shape']
-        scale_factor = img_meta[0]['scale_factor']
-
-        # "ms" in variable names means multi-stage
-        ms_bbox_result = {}
-        ms_segm_result = {}
-        ms_scores = []
-        rcnn_test_cfg = self.test_cfg.rcnn
-
-        rois = bbox2roi(proposal_list)
-        for i in range(self.num_stages):
-            bbox_roi_extractor = self.bbox_roi_extractor[i]
-            bbox_head = self.bbox_head[i]
-
-            bbox_feats = bbox_roi_extractor(
-                x[:len(bbox_roi_extractor.featmap_strides)], rois)
-            if self.with_shared_head:
-                bbox_feats = self.shared_head(bbox_feats)
-
-            cls_score, bbox_pred = bbox_head(bbox_feats)
-            ms_scores.append(cls_score)
-
-            if i < self.num_stages - 1:
-                bbox_label = cls_score.argmax(dim=1)
-                rois = bbox_head.regress_by_class(rois, bbox_label, bbox_pred,
-                                                  img_meta[0])
-
-        cls_score = sum(ms_scores) / self.num_stages
-        det_bboxes, det_labels = self.bbox_head[-1].get_det_bboxes(
-            rois,
-            cls_score,
-            bbox_pred,
-            img_shape,
-            scale_factor,
-            rescale=False,
-            cfg=rcnn_test_cfg)
-        bbox_result = (det_bboxes, det_labels)
-        ms_bbox_result['ensemble'] = bbox_result
-
-        if self.with_mask:
-            if torch.onnx.is_in_onnx_export() and det_bboxes.shape[0] == 0:
-                # If there are no detection there is nothing to do for a mask head.
-                # But during ONNX export we should run mask head
-                # for it to appear in the graph.
-                # So add one zero / dummy ROI that will be mapped
-                # to an Identity op in the graph.
-                det_bboxes = dummy_pad(det_bboxes, (0, 0, 0, 1))
-                det_labels = dummy_pad(det_labels, (0, 1))
-
-            if det_bboxes.shape[0] == 0:
-                segm_result = torch.empty([0, 0, 0],
-                                          dtype=det_bboxes.dtype,
-                                          device=det_bboxes.device)
-            else:
-                mask_rois = bbox2roi([det_bboxes])
-                aug_masks = []
-                for i in range(self.num_stages):
-                    mask_roi_extractor = self.mask_roi_extractor[i]
-                    mask_feats = mask_roi_extractor(
-                        x[:len(mask_roi_extractor.featmap_strides)], mask_rois)
-                    if self.with_shared_head:
-                        mask_feats = self.shared_head(mask_feats)
-                    mask_pred = self.mask_head[i](mask_feats)
-                    mask_pred = self.mask_head[i].get_seg_masks(mask_pred, det_labels)
-                    aug_masks.append(mask_pred)
-                segm_result = merge_aug_masks(aug_masks,
-                                              [img_meta] * self.num_stages,
-                                              self.test_cfg.rcnn)
-            ms_segm_result['ensemble'] = segm_result
-
-        if postprocess:
-            det_masks = ms_segm_result['ensemble'] if self.with_mask else None
-            results = self.postprocess(det_bboxes, det_labels, det_masks,
-                                       img_meta, rescale=rescale)
-        else:
-            if self.with_mask:
-                results = (*ms_bbox_result['ensemble'], ms_segm_result['ensemble'])
-            else:
-                results = ms_bbox_result['ensemble']
-
-        return results
-
-    def postprocess(self,
-                    det_bboxes,
-                    det_labels,
-                    det_masks,
-                    img_meta,
-                    rescale=False):
-        img_h, img_w = img_meta[0]['ori_shape'][:2]
-        num_classes = self.bbox_head[-1].num_classes
-        scale_factor = img_meta[0]['scale_factor']
-        if isinstance(scale_factor, float):
-            scale_factor = np.asarray((scale_factor, ) * 4)
-
-        if rescale:
-            # Keep original image resolution unchanged
-            # and scale bboxes and masks to it.
-            if isinstance(det_bboxes, torch.Tensor):
-                scale_factor = det_bboxes.new_tensor(scale_factor)
-            det_bboxes[:, :4] /= scale_factor
-        else:
-            # Resize image to test resolution
-            # and keep bboxes and masks in test scale.
-            img_h = np.round(img_h * scale_factor[1]).astype(np.int32)
-            img_w = np.round(img_w * scale_factor[0]).astype(np.int32)
-
-        bbox_results = bbox2result(det_bboxes, det_labels, num_classes)
-        if self.with_mask:
-            segm_results = mask2result(
-                det_bboxes,
-                det_labels,
-                det_masks,
-                num_classes,
-                mask_thr_binary=self.test_cfg.rcnn.mask_thr_binary,
-                rle=True,
-                full_size=True,
-                img_size=(img_h, img_w))
-            return bbox_results, segm_results
-
-        return bbox_results
-
-    def aug_test(self, imgs, img_metas, proposals=None, rescale=False):
-        """Test with augmentations.
-
-        If rescale is False, then returned bboxes and masks will fit the scale
-        of imgs[0].
-        """
-        # recompute feats to save memory
-        proposal_list = self.aug_test_rpn(
-            self.extract_feats(imgs), img_metas, self.test_cfg.rpn)
-
-        rcnn_test_cfg = self.test_cfg.rcnn
-        aug_bboxes = []
-        aug_scores = []
-        for x, img_meta in zip(self.extract_feats(imgs), img_metas):
-            # only one image in the batch
-            img_shape = img_meta[0]['img_shape']
-            scale_factor = img_meta[0]['scale_factor']
-            flip = img_meta[0]['flip']
-
-            proposals = bbox_mapping(proposal_list[0][:, :4], img_shape,
-                                     scale_factor, flip)
-            # "ms" in variable names means multi-stage
-            ms_scores = []
-
-            rois = bbox2roi([proposals])
-            for i in range(self.num_stages):
-                bbox_roi_extractor = self.bbox_roi_extractor[i]
-                bbox_head = self.bbox_head[i]
-
-                bbox_feats = bbox_roi_extractor(
-                    x[:len(bbox_roi_extractor.featmap_strides)], rois)
-                if self.with_shared_head:
-                    bbox_feats = self.shared_head(bbox_feats)
-
-                cls_score, bbox_pred = bbox_head(bbox_feats)
-                ms_scores.append(cls_score)
-
-                if i < self.num_stages - 1:
-                    bbox_label = cls_score.argmax(dim=1)
-                    rois = bbox_head.regress_by_class(rois, bbox_label,
-                                                      bbox_pred, img_meta[0])
-
-            cls_score = sum(ms_scores) / float(len(ms_scores))
-            bboxes, scores = self.bbox_head[-1].get_det_bboxes(
-                rois,
-                cls_score,
-                bbox_pred,
-                img_shape,
-                scale_factor,
-                rescale=False,
-                cfg=None)
-            aug_bboxes.append(bboxes)
-            aug_scores.append(scores)
-
-        # after merging, bboxes will be rescaled to the original image size
-        merged_bboxes, merged_scores = merge_aug_bboxes(
-            aug_bboxes, aug_scores, img_metas, rcnn_test_cfg)
-        det_bboxes, det_labels = multiclass_nms(merged_bboxes, merged_scores,
-                                                rcnn_test_cfg.score_thr,
-                                                rcnn_test_cfg.nms,
-                                                rcnn_test_cfg.max_per_img)
-
-        bbox_result = bbox2result(det_bboxes, det_labels,
-                                  self.bbox_head[-1].num_classes)
-
-        if self.with_mask:
-            if det_bboxes.shape[0] == 0:
-                segm_result = [[]
-                               for _ in range(self.mask_head[-1].num_classes -
-                                              1)]
-            else:
-                aug_masks = []
-                aug_img_metas = []
-                for x, img_meta in zip(self.extract_feats(imgs), img_metas):
-                    img_shape = img_meta[0]['img_shape']
-                    scale_factor = img_meta[0]['scale_factor']
-                    flip = img_meta[0]['flip']
-                    _bboxes = bbox_mapping(det_bboxes[:, :4], img_shape,
-                                           scale_factor, flip)
-                    mask_rois = bbox2roi([_bboxes])
-                    for i in range(self.num_stages):
-                        mask_feats = self.mask_roi_extractor[i](
-                            x[:len(self.mask_roi_extractor[i].featmap_strides
-                                   )], mask_rois)
-                        if self.with_shared_head:
-                            mask_feats = self.shared_head(mask_feats)
-                        mask_pred = self.mask_head[i](mask_feats)
-                        aug_masks.append(mask_pred.sigmoid().cpu().numpy())
-                        aug_img_metas.append(img_meta)
-                merged_masks = merge_aug_masks(aug_masks, aug_img_metas,
-                                               self.test_cfg.rcnn)
-
-                ori_shape = img_metas[0][0]['ori_shape']
-                segm_result = self.mask_head[-1].get_seg_masks(
-                    merged_masks,
-                    det_bboxes,
-                    det_labels,
-                    rcnn_test_cfg,
-                    ori_shape,
-                    scale_factor=1.0,
-                    rescale=False)
-            return bbox_result, segm_result
-        else:
-            return bbox_result
-=======
+# <<<<<<< HEAD
+#         assert bbox_roi_extractor is not None
+#         assert bbox_head is not None
+#         super(CascadeRCNN, self).__init__()
+#
+#         self.num_stages = num_stages
+#         self.backbone = builder.build_backbone(backbone)
+#
+#         if neck is not None:
+#             self.neck = builder.build_neck(neck)
+#
+#         if rpn_head is not None:
+#             self.rpn_head = builder.build_head(rpn_head)
+#
+#         if shared_head is not None:
+#             self.shared_head = builder.build_shared_head(shared_head)
+#
+#         if bbox_head is not None:
+#             self.bbox_roi_extractor = nn.ModuleList()
+#             self.bbox_head = nn.ModuleList()
+#             if not isinstance(bbox_roi_extractor, list):
+#                 bbox_roi_extractor = [
+#                     bbox_roi_extractor for _ in range(num_stages)
+#                 ]
+#             if not isinstance(bbox_head, list):
+#                 bbox_head = [bbox_head for _ in range(num_stages)]
+#             assert len(bbox_roi_extractor) == len(bbox_head) == self.num_stages
+#             for roi_extractor, head in zip(bbox_roi_extractor, bbox_head):
+#                 self.bbox_roi_extractor.append(
+#                     builder.build_roi_extractor(roi_extractor))
+#                 self.bbox_head.append(builder.build_head(head))
+#
+#         if mask_head is not None:
+#             self.mask_head = nn.ModuleList()
+#             if not isinstance(mask_head, list):
+#                 mask_head = [mask_head for _ in range(num_stages)]
+#             assert len(mask_head) == self.num_stages
+#             for head in mask_head:
+#                 self.mask_head.append(builder.build_head(head))
+#             if mask_roi_extractor is not None:
+#                 self.share_roi_extractor = False
+#                 self.mask_roi_extractor = nn.ModuleList()
+#                 if not isinstance(mask_roi_extractor, list):
+#                     mask_roi_extractor = [
+#                         mask_roi_extractor for _ in range(num_stages)
+#                     ]
+#                 assert len(mask_roi_extractor) == self.num_stages
+#                 for roi_extractor in mask_roi_extractor:
+#                     self.mask_roi_extractor.append(
+#                         builder.build_roi_extractor(roi_extractor))
+#             else:
+#                 self.share_roi_extractor = True
+#                 self.mask_roi_extractor = self.bbox_roi_extractor
+#
+#         self.train_cfg = train_cfg
+#         self.test_cfg = test_cfg
+#
+#         self.init_weights(pretrained=pretrained)
+#
+#     @property
+#     def with_rpn(self):
+#         return hasattr(self, 'rpn_head') and self.rpn_head is not None
+#
+#     def init_weights(self, pretrained=None):
+#         super(CascadeRCNN, self).init_weights(pretrained)
+#         self.backbone.init_weights(pretrained=pretrained)
+#         if self.with_neck:
+#             if isinstance(self.neck, nn.Sequential):
+#                 for m in self.neck:
+#                     m.init_weights()
+#             else:
+#                 self.neck.init_weights()
+#         if self.with_rpn:
+#             self.rpn_head.init_weights()
+#         if self.with_shared_head:
+#             self.shared_head.init_weights(pretrained=pretrained)
+#         for i in range(self.num_stages):
+#             if self.with_bbox:
+#                 self.bbox_roi_extractor[i].init_weights()
+#                 self.bbox_head[i].init_weights()
+#             if self.with_mask:
+#                 if not self.share_roi_extractor:
+#                     self.mask_roi_extractor[i].init_weights()
+#                 self.mask_head[i].init_weights()
+#
+#     def extract_feat(self, img):
+#         x = self.backbone(img)
+#         if self.with_neck:
+#             x = self.neck(x)
+#         return x
+#
+#     def forward_dummy(self, img):
+#         outs = ()
+#         # backbone
+#         x = self.extract_feat(img)
+#         # rpn
+#         if self.with_rpn:
+#             rpn_outs = self.rpn_head(x)
+#             outs = outs + (rpn_outs, )
+#         proposals = torch.randn(1000, 4).cuda()
+#         # bbox heads
+#         rois = bbox2roi([proposals])
+#         if self.with_bbox:
+#             for i in range(self.num_stages):
+#                 bbox_feats = self.bbox_roi_extractor[i](
+#                     x[:self.bbox_roi_extractor[i].num_inputs], rois)
+#                 if self.with_shared_head:
+#                     bbox_feats = self.shared_head(bbox_feats)
+#                 cls_score, bbox_pred = self.bbox_head[i](bbox_feats)
+#                 outs = outs + (cls_score, bbox_pred)
+#         # mask heads
+#         if self.with_mask:
+#             mask_rois = rois[:100]
+#             for i in range(self.num_stages):
+#                 mask_feats = self.mask_roi_extractor[i](
+#                     x[:self.mask_roi_extractor[i].num_inputs], mask_rois)
+#                 if self.with_shared_head:
+#                     mask_feats = self.shared_head(mask_feats)
+#                 mask_pred = self.mask_head[i](mask_feats)
+#                 outs = outs + (mask_pred, )
+#         return outs
+#
+#     def forward_train(self,
+#                       img,
+#                       img_meta,
+#                       gt_bboxes,
+#                       gt_labels,
+#                       gt_bboxes_ignore=None,
+#                       gt_masks=None,
+#                       proposals=None):
+#         """
+#         Args:
+#             img (Tensor): of shape (N, C, H, W) encoding input images.
+#                 Typically these should be mean centered and std scaled.
+#
+#             img_meta (list[dict]): list of image info dict where each dict has:
+#                 'img_shape', 'scale_factor', 'flip', and my also contain
+#                 'filename', 'ori_shape', 'pad_shape', and 'img_norm_cfg'.
+#                 For details on the values of these keys see
+#                 `mmdet/datasets/pipelines/formatting.py:Collect`.
+#
+#             gt_bboxes (list[Tensor]): each item are the truth boxes for each
+#                 image in [tl_x, tl_y, br_x, br_y] format.
+#
+#             gt_labels (list[Tensor]): class indices corresponding to each box
+#
+#             gt_bboxes_ignore (None | list[Tensor]): specify which bounding
+#                 boxes can be ignored when computing the loss.
+#
+#             gt_masks (None | Tensor) : true segmentation masks for each box
+#                 used if the architecture supports a segmentation task.
+#
+#             proposals : override rpn proposals with custom proposals. Use when
+#                 `with_rpn` is False.
+#
+#         Returns:
+#             dict[str, Tensor]: a dictionary of loss components
+#         """
+#         x = self.extract_feat(img)
+#
+#         losses = dict()
+#
+#         if self.with_rpn:
+#             rpn_outs = self.rpn_head(x)
+#             rpn_loss_inputs = rpn_outs + (gt_bboxes, img_meta,
+#                                           self.train_cfg.rpn)
+#             rpn_losses = self.rpn_head.loss(
+#                 *rpn_loss_inputs, gt_bboxes_ignore=gt_bboxes_ignore)
+#             losses.update(rpn_losses)
+#
+#             proposal_cfg = self.train_cfg.get('rpn_proposal',
+#                                               self.test_cfg.rpn)
+#             proposal_inputs = rpn_outs + (img_meta, proposal_cfg)
+#             proposal_list = self.rpn_head.get_bboxes(*proposal_inputs)
+#         else:
+#             proposal_list = proposals
+#
+#         for i in range(self.num_stages):
+#             self.current_stage = i
+#             rcnn_train_cfg = self.train_cfg.rcnn[i]
+#             lw = self.train_cfg.stage_loss_weights[i]
+#
+#             # assign gts and sample proposals
+#             sampling_results = []
+#             if self.with_bbox or self.with_mask:
+#                 bbox_assigner = build_assigner(rcnn_train_cfg.assigner)
+#                 bbox_sampler = build_sampler(
+#                     rcnn_train_cfg.sampler, context=self)
+#                 num_imgs = img.size(0)
+#                 if gt_bboxes_ignore is None:
+#                     gt_bboxes_ignore = [None for _ in range(num_imgs)]
+#
+#                 for j in range(num_imgs):
+#                     assign_result = bbox_assigner.assign(
+#                         proposal_list[j], gt_bboxes[j], gt_bboxes_ignore[j],
+#                         gt_labels[j])
+#                     sampling_result = bbox_sampler.sample(
+#                         assign_result,
+#                         proposal_list[j],
+#                         gt_bboxes[j],
+#                         gt_labels[j],
+#                         feats=[lvl_feat[j][None] for lvl_feat in x])
+#                     sampling_results.append(sampling_result)
+#
+#             # bbox head forward and loss
+#             bbox_roi_extractor = self.bbox_roi_extractor[i]
+#             bbox_head = self.bbox_head[i]
+#
+#             rois = bbox2roi([res.bboxes for res in sampling_results])
+#
+#             if len(rois) == 0:
+#                 # If there are no predicted and/or truth boxes, then we cannot
+#                 # compute head / mask losses
+#                 continue
+#
+#             bbox_feats = bbox_roi_extractor(x[:bbox_roi_extractor.num_inputs],
+#                                             rois)
+#             if self.with_shared_head:
+#                 bbox_feats = self.shared_head(bbox_feats)
+#             cls_score, bbox_pred = bbox_head(bbox_feats)
+#
+#             bbox_targets = bbox_head.get_target(sampling_results, gt_bboxes,
+#                                                 gt_labels, rcnn_train_cfg)
+#             loss_bbox = bbox_head.loss(cls_score, bbox_pred, *bbox_targets)
+#             for name, value in loss_bbox.items():
+#                 losses['s{}.{}'.format(i, name)] = (
+#                     value * lw if 'loss' in name else value)
+#
+#             # mask head forward and loss
+#             if self.with_mask:
+#                 if not self.share_roi_extractor:
+#                     mask_roi_extractor = self.mask_roi_extractor[i]
+#                     pos_rois = bbox2roi(
+#                         [res.pos_bboxes for res in sampling_results])
+#                     mask_feats = mask_roi_extractor(
+#                         x[:mask_roi_extractor.num_inputs], pos_rois)
+#                     if self.with_shared_head:
+#                         mask_feats = self.shared_head(mask_feats)
+#                 else:
+#                     # reuse positive bbox feats
+#                     pos_inds = []
+#                     device = bbox_feats.device
+#                     for res in sampling_results:
+#                         pos_inds.append(
+#                             torch.ones(
+#                                 res.pos_bboxes.shape[0],
+#                                 device=device,
+#                                 dtype=torch.bool))
+#                         pos_inds.append(
+#                             torch.zeros(
+#                                 res.neg_bboxes.shape[0],
+#                                 device=device,
+#                                 dtype=torch.bool))
+#                     pos_inds = torch.cat(pos_inds)
+#                     mask_feats = bbox_feats[pos_inds]
+#                 mask_head = self.mask_head[i]
+#                 mask_pred = mask_head(mask_feats)
+#                 mask_targets = mask_head.get_target(sampling_results, gt_masks,
+#                                                     rcnn_train_cfg)
+#                 pos_labels = torch.cat(
+#                     [res.pos_gt_labels for res in sampling_results])
+#                 loss_mask = mask_head.loss(mask_pred, mask_targets, pos_labels)
+#                 for name, value in loss_mask.items():
+#                     losses['s{}.{}'.format(i, name)] = (
+#                         value * lw if 'loss' in name else value)
+#
+#             # refine bboxes
+#             if i < self.num_stages - 1:
+#                 pos_is_gts = [res.pos_is_gt for res in sampling_results]
+#                 roi_labels = bbox_targets[0]  # bbox_targets is a tuple
+#                 with torch.no_grad():
+#                     proposal_list = bbox_head.refine_bboxes(
+#                         rois, roi_labels, bbox_pred, pos_is_gts, img_meta)
+#
+#         return losses
+#
+#     def simple_test(self, img, img_meta, proposals=None, rescale=False, postprocess=True):
+#         """Run inference on a single image.
+#
+#         Args:
+#             img (Tensor): must be in shape (N, C, H, W)
+#             img_meta (list[dict]): a list with one dictionary element.
+#                 See `mmdet/datasets/pipelines/formatting.py:Collect` for
+#                 details of meta dicts.
+#             proposals : if specified overrides rpn proposals
+#             rescale (bool): if True returns boxes in original image space
+#
+#         Returns:
+#             dict: results
+#         """
+#         x = self.extract_feat(img)
+#
+#         proposal_list = self.simple_test_rpn(
+#             x, img_meta, self.test_cfg.rpn) if proposals is None else proposals
+#
+#         img_shape = img_meta[0]['img_shape']
+#         ori_shape = img_meta[0]['ori_shape']
+#         scale_factor = img_meta[0]['scale_factor']
+#
+#         # "ms" in variable names means multi-stage
+#         ms_bbox_result = {}
+#         ms_segm_result = {}
+#         ms_scores = []
+#         rcnn_test_cfg = self.test_cfg.rcnn
+#
+#         rois = bbox2roi(proposal_list)
+#         for i in range(self.num_stages):
+#             bbox_roi_extractor = self.bbox_roi_extractor[i]
+#             bbox_head = self.bbox_head[i]
+#
+#             bbox_feats = bbox_roi_extractor(
+#                 x[:len(bbox_roi_extractor.featmap_strides)], rois)
+#             if self.with_shared_head:
+#                 bbox_feats = self.shared_head(bbox_feats)
+#
+#             cls_score, bbox_pred = bbox_head(bbox_feats)
+#             ms_scores.append(cls_score)
+#
+#             if i < self.num_stages - 1:
+#                 bbox_label = cls_score.argmax(dim=1)
+#                 rois = bbox_head.regress_by_class(rois, bbox_label, bbox_pred,
+#                                                   img_meta[0])
+#
+#         cls_score = sum(ms_scores) / self.num_stages
+#         det_bboxes, det_labels = self.bbox_head[-1].get_det_bboxes(
+#             rois,
+#             cls_score,
+#             bbox_pred,
+#             img_shape,
+#             scale_factor,
+#             rescale=False,
+#             cfg=rcnn_test_cfg)
+#         bbox_result = (det_bboxes, det_labels)
+#         ms_bbox_result['ensemble'] = bbox_result
+#
+#         if self.with_mask:
+#             if torch.onnx.is_in_onnx_export() and det_bboxes.shape[0] == 0:
+#                 # If there are no detection there is nothing to do for a mask head.
+#                 # But during ONNX export we should run mask head
+#                 # for it to appear in the graph.
+#                 # So add one zero / dummy ROI that will be mapped
+#                 # to an Identity op in the graph.
+#                 det_bboxes = dummy_pad(det_bboxes, (0, 0, 0, 1))
+#                 det_labels = dummy_pad(det_labels, (0, 1))
+#
+#             if det_bboxes.shape[0] == 0:
+#                 segm_result = torch.empty([0, 0, 0],
+#                                           dtype=det_bboxes.dtype,
+#                                           device=det_bboxes.device)
+#             else:
+#                 mask_rois = bbox2roi([det_bboxes])
+#                 aug_masks = []
+#                 for i in range(self.num_stages):
+#                     mask_roi_extractor = self.mask_roi_extractor[i]
+#                     mask_feats = mask_roi_extractor(
+#                         x[:len(mask_roi_extractor.featmap_strides)], mask_rois)
+#                     if self.with_shared_head:
+#                         mask_feats = self.shared_head(mask_feats)
+#                     mask_pred = self.mask_head[i](mask_feats)
+#                     mask_pred = self.mask_head[i].get_seg_masks(mask_pred, det_labels)
+#                     aug_masks.append(mask_pred)
+#                 segm_result = merge_aug_masks(aug_masks,
+#                                               [img_meta] * self.num_stages,
+#                                               self.test_cfg.rcnn)
+#             ms_segm_result['ensemble'] = segm_result
+#
+#         if postprocess:
+#             det_masks = ms_segm_result['ensemble'] if self.with_mask else None
+#             results = self.postprocess(det_bboxes, det_labels, det_masks,
+#                                        img_meta, rescale=rescale)
+#         else:
+#             if self.with_mask:
+#                 results = (*ms_bbox_result['ensemble'], ms_segm_result['ensemble'])
+#             else:
+#                 results = ms_bbox_result['ensemble']
+#
+#         return results
+#
+#     def postprocess(self,
+#                     det_bboxes,
+#                     det_labels,
+#                     det_masks,
+#                     img_meta,
+#                     rescale=False):
+#         img_h, img_w = img_meta[0]['ori_shape'][:2]
+#         num_classes = self.bbox_head[-1].num_classes
+#         scale_factor = img_meta[0]['scale_factor']
+#         if isinstance(scale_factor, float):
+#             scale_factor = np.asarray((scale_factor, ) * 4)
+#
+#         if rescale:
+#             # Keep original image resolution unchanged
+#             # and scale bboxes and masks to it.
+#             if isinstance(det_bboxes, torch.Tensor):
+#                 scale_factor = det_bboxes.new_tensor(scale_factor)
+#             det_bboxes[:, :4] /= scale_factor
+#         else:
+#             # Resize image to test resolution
+#             # and keep bboxes and masks in test scale.
+#             img_h = np.round(img_h * scale_factor[1]).astype(np.int32)
+#             img_w = np.round(img_w * scale_factor[0]).astype(np.int32)
+#
+#         bbox_results = bbox2result(det_bboxes, det_labels, num_classes)
+#         if self.with_mask:
+#             segm_results = mask2result(
+#                 det_bboxes,
+#                 det_labels,
+#                 det_masks,
+#                 num_classes,
+#                 mask_thr_binary=self.test_cfg.rcnn.mask_thr_binary,
+#                 rle=True,
+#                 full_size=True,
+#                 img_size=(img_h, img_w))
+#             return bbox_results, segm_results
+#
+#         return bbox_results
+#
+#     def aug_test(self, imgs, img_metas, proposals=None, rescale=False):
+#         """Test with augmentations.
+#
+#         If rescale is False, then returned bboxes and masks will fit the scale
+#         of imgs[0].
+#         """
+#         # recompute feats to save memory
+#         proposal_list = self.aug_test_rpn(
+#             self.extract_feats(imgs), img_metas, self.test_cfg.rpn)
+#
+#         rcnn_test_cfg = self.test_cfg.rcnn
+#         aug_bboxes = []
+#         aug_scores = []
+#         for x, img_meta in zip(self.extract_feats(imgs), img_metas):
+#             # only one image in the batch
+#             img_shape = img_meta[0]['img_shape']
+#             scale_factor = img_meta[0]['scale_factor']
+#             flip = img_meta[0]['flip']
+#
+#             proposals = bbox_mapping(proposal_list[0][:, :4], img_shape,
+#                                      scale_factor, flip)
+#             # "ms" in variable names means multi-stage
+#             ms_scores = []
+#
+#             rois = bbox2roi([proposals])
+#             for i in range(self.num_stages):
+#                 bbox_roi_extractor = self.bbox_roi_extractor[i]
+#                 bbox_head = self.bbox_head[i]
+#
+#                 bbox_feats = bbox_roi_extractor(
+#                     x[:len(bbox_roi_extractor.featmap_strides)], rois)
+#                 if self.with_shared_head:
+#                     bbox_feats = self.shared_head(bbox_feats)
+#
+#                 cls_score, bbox_pred = bbox_head(bbox_feats)
+#                 ms_scores.append(cls_score)
+#
+#                 if i < self.num_stages - 1:
+#                     bbox_label = cls_score.argmax(dim=1)
+#                     rois = bbox_head.regress_by_class(rois, bbox_label,
+#                                                       bbox_pred, img_meta[0])
+#
+#             cls_score = sum(ms_scores) / float(len(ms_scores))
+#             bboxes, scores = self.bbox_head[-1].get_det_bboxes(
+#                 rois,
+#                 cls_score,
+#                 bbox_pred,
+#                 img_shape,
+#                 scale_factor,
+#                 rescale=False,
+#                 cfg=None)
+#             aug_bboxes.append(bboxes)
+#             aug_scores.append(scores)
+#
+#         # after merging, bboxes will be rescaled to the original image size
+#         merged_bboxes, merged_scores = merge_aug_bboxes(
+#             aug_bboxes, aug_scores, img_metas, rcnn_test_cfg)
+#         det_bboxes, det_labels = multiclass_nms(merged_bboxes, merged_scores,
+#                                                 rcnn_test_cfg.score_thr,
+#                                                 rcnn_test_cfg.nms,
+#                                                 rcnn_test_cfg.max_per_img)
+#
+#         bbox_result = bbox2result(det_bboxes, det_labels,
+#                                   self.bbox_head[-1].num_classes)
+#
+#         if self.with_mask:
+#             if det_bboxes.shape[0] == 0:
+#                 segm_result = [[]
+#                                for _ in range(self.mask_head[-1].num_classes -
+#                                               1)]
+#             else:
+#                 aug_masks = []
+#                 aug_img_metas = []
+#                 for x, img_meta in zip(self.extract_feats(imgs), img_metas):
+#                     img_shape = img_meta[0]['img_shape']
+#                     scale_factor = img_meta[0]['scale_factor']
+#                     flip = img_meta[0]['flip']
+#                     _bboxes = bbox_mapping(det_bboxes[:, :4], img_shape,
+#                                            scale_factor, flip)
+#                     mask_rois = bbox2roi([_bboxes])
+#                     for i in range(self.num_stages):
+#                         mask_feats = self.mask_roi_extractor[i](
+#                             x[:len(self.mask_roi_extractor[i].featmap_strides
+#                                    )], mask_rois)
+#                         if self.with_shared_head:
+#                             mask_feats = self.shared_head(mask_feats)
+#                         mask_pred = self.mask_head[i](mask_feats)
+#                         aug_masks.append(mask_pred.sigmoid().cpu().numpy())
+#                         aug_img_metas.append(img_meta)
+#                 merged_masks = merge_aug_masks(aug_masks, aug_img_metas,
+#                                                self.test_cfg.rcnn)
+#
+#                 ori_shape = img_metas[0][0]['ori_shape']
+#                 segm_result = self.mask_head[-1].get_seg_masks(
+#                     merged_masks,
+#                     det_bboxes,
+#                     det_labels,
+#                     rcnn_test_cfg,
+#                     ori_shape,
+#                     scale_factor=1.0,
+#                     rescale=False)
+#             return bbox_result, segm_result
+#         else:
+#             return bbox_result
+# =======
         super(CascadeRCNN, self).__init__(
             backbone=backbone,
             neck=neck,
@@ -574,4 +554,4 @@
             if isinstance(result, dict):
                 result = result['ensemble']
         super(CascadeRCNN, self).show_result(data, result, **kwargs)
->>>>>>> c77ccbbf
+#>>>>>>> v2.0.0